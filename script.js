let currentLevel = 1;
let levelConfigs = [];
const baseImages = {};
const objectImages = {};
const bases = [];
let selectedBase = null;
let selectedObjects = [];
<<<<<<< HEAD

// Toggle this to enable or disable verbose logging during gameplay.
const DEBUG = false;

/**
 * Helper to log debug information conditionally.
 * It prints to the console only when the DEBUG flag is true so normal
 * gameplay isn't cluttered by messages.
 */
function debugLog(...args) {
    if (DEBUG) {
        console.log(...args);
    }
}
=======
>>>>>>> 68cbedd8

// BASE_BOTTOM defines how far from the bottom of the base the
// first object in the stack is positioned. The value is expressed
// as a percentage of the base width so scaling remains consistent
// across different screen sizes.
const BASE_BOTTOM = 0.27; // % of base width from the bottom
const canvas = document.getElementById('game-canvas');
const ctx = canvas.getContext('2d');

/**
 * Helper to load an image and return a promise that resolves
 * with the Image object when it is ready for drawing.
 */
function loadImage(src) {
    return new Promise((resolve, reject) => {
        const img = new Image();
        img.onload = () => resolve(img);
        img.onerror = reject;
        img.src = src;
    });
}

/**
 * Represents a single base platform. It stores the base height,
 * the objects placed on it and the calculated drawing rectangle.
 * Position and size are assigned during layout.
 */
class Base {
    constructor(baseHeight, objects) {
        this.baseHeight = baseHeight;
        this.objects = objects;
        this.x = 0;
        this.y = 0;
        this.w = 0;
        this.h = 0;
    }

    setRect(x, y, w, h) {
        this.x = x;
        this.y = y;
        this.w = w;
        this.h = h;
    }

    draw() {
        const img = baseImages[this.baseHeight];
        ctx.drawImage(img, this.x, this.y, this.w, this.h);
        // Objects stack from the point BASE_BOTTOM above the bottom of
        // the base. Each object is scaled based on width but keeps its
        // original aspect ratio so non-square graphics are drawn
        // correctly.
        const objWidth = this.w * 0.8;
        let currentY = this.y + this.h - this.w * BASE_BOTTOM;
        for (const name of this.objects) {
            const objImg = objectImages[name];
            const aspect = objImg.height / objImg.width;
            const objHeight = objWidth * aspect;
            const objX = this.x + (this.w - objWidth) / 2;
            currentY -= objHeight;
            ctx.drawImage(objImg, objX, currentY, objWidth, objHeight);
        }
    }
}

/**
 * Calculate layout for a level and preload all required images.
 * The algorithm gathers unique base heights and object colors,
 * loads their images if needed and then positions each base in
 * a grid. Horizontal spacing is 20% of base width and vertical
 * spacing is 50% of base width. The entire level is scaled to fit
 * within the canvas while keeping 5% margins on the sides and top
 * and a 15% margin at the bottom.
 */
async function prepareLevel(level) {
    bases.length = 0;
    const neededBases = new Set();
    const neededObjects = new Set();
    level.rows.forEach(row => row.forEach(cell => {
        neededBases.add(cell.baseHeight);
        cell.objects.forEach(o => neededObjects.add(o));
    }));

    await Promise.all([...neededBases].map(h => {
        if (baseImages[h]) return Promise.resolve();
        return loadImage(`img/base_${h}.png`).then(img => { baseImages[h] = img; });
    }));
    await Promise.all([...neededObjects].map(o => {
        if (objectImages[o]) return Promise.resolve();
        return loadImage(`img/object_${o}.png`).then(img => { objectImages[o] = img; });
    }));

    const sampleBase = baseImages[[...neededBases][0]];
    const baseW = sampleBase.width;
    const baseH = sampleBase.height;
    const hGap = baseW * 0.2;
    const vGap = baseW * 0.5;

    const rows = level.rows;
    const rowCount = rows.length;
    const maxCells = Math.max(...rows.map(r => r.length));

    const unscaledW = maxCells * baseW + (maxCells - 1) * hGap;
    const unscaledH = rowCount * baseH + (rowCount - 1) * vGap;

    const cw = canvas.width = canvas.clientWidth;
    const ch = canvas.height = canvas.clientHeight;
    const areaW = cw * 0.9;
    const areaH = ch * 0.8;
    const scale = Math.min(areaW / unscaledW, areaH / unscaledH);

    const startX = cw * 0.05 + (areaW - unscaledW * scale) / 2;
    const startY = ch * 0.05 + (areaH - unscaledH * scale) / 2;

    rows.forEach((row, ri) => {
        row.forEach((cell, ci) => {
            const b = new Base(cell.baseHeight, cell.objects);
            const x = startX + ci * (baseW + hGap) * scale;
            const y = startY + ri * (baseH + vGap) * scale;
            b.setRect(x, y, baseW * scale, baseH * scale);
            bases.push(b);
        });
    });
}

/**
 * Render all bases and, if a base is currently selected,
 * draw the floating objects above it to visualize selection.
 */
function drawLevel() {
    ctx.clearRect(0, 0, canvas.width, canvas.height);
    bases.forEach(b => b.draw());
    drawFloatingSelection();
}

/**
 * Draw the currently selected objects slightly above their base
 * so players can see which items are being moved. Assumes all
 * selected objects share the same image and therefore height.
 */
function drawFloatingSelection() {
    if (!selectedBase || selectedObjects.length === 0) return;

    const objWidth = selectedBase.w * 0.8;
    let currentY = selectedBase.y + selectedBase.h - selectedBase.w * BASE_BOTTOM;

    // advance Y past the objects that remain on the base
    for (const name of selectedBase.objects) {
        const img = objectImages[name];
        const aspect = img.height / img.width;
        const objHeight = objWidth * aspect;
        currentY -= objHeight;
    }

    const img = objectImages[selectedObjects[0]];
    const aspect = img.height / img.width;
    const objHeight = objWidth * aspect;
    currentY -= objHeight; // lift by one object height
    const objX = selectedBase.x + (selectedBase.w - objWidth) / 2;

    for (let i = selectedObjects.length - 1; i >= 0; i--) {
        ctx.drawImage(img, objX, currentY, objWidth, objHeight);
        currentY -= objHeight;
    }
}

/**
 * Load level configuration from an external JSON file.
 * The JSON contains an array of level objects. Each level
 * describes rows of cells where a cell has a base height and
 * a list of game objects. Once loaded the first level is shown.
 */
async function loadLevelConfigs() {
    try {
        const response = await fetch('levels.json');
        levelConfigs = await response.json();
        showLevel(currentLevel);
    } catch (err) {
        console.error('Failed to load level configuration', err);
    }
}

/**
 * Update the game screen for the provided level number by preparing
 * layout for the level and drawing it on the canvas.
 */
async function showLevel(number) {
    const level = levelConfigs[number - 1];
    if (!level) return;
    await prepareLevel(level);
    drawLevel();
}

const screens = {
    start: document.getElementById('start-screen'),
    game: document.getElementById('game-screen'),
    completed: document.getElementById('completed-screen')
};
/**
 * Toggle which screen is visible by changing the `active` CSS class.
 * Only one screen is displayed at a time so the others get hidden.
 */

function showScreen(name) {
    Object.values(screens).forEach(screen => screen.classList.remove('active'));
    screens[name].classList.add('active');
}

/**
 * Manage selection and movement of objects when the user clicks on
 * a base. Clicking a base picks up all objects of the same color on
 * its top. Clicking another base attempts to drop them following the
 * rules: the target must be empty or have the same color on top and
 * enough free space for the moved objects. Excess objects return to
 * the original base. Clicking the selected base again cancels the move.
 */
function handleCanvasClick(evt) {
    const rect = canvas.getBoundingClientRect();
    const x = evt.clientX - rect.left;
    const y = evt.clientY - rect.top;
    const clickedBase = bases.find(b => x >= b.x && x <= b.x + b.w && y >= b.y && y <= b.y + b.h);
<<<<<<< HEAD
    debugLog('Canvas click', x, y);
    if (!clickedBase) {
        debugLog('Click missed all bases');
        return;
    }
    debugLog('Clicked base', bases.indexOf(clickedBase));
=======
    if (!clickedBase) return;
>>>>>>> 68cbedd8

    if (!selectedBase) {
        if (clickedBase.objects.length === 0) return;
        const color = clickedBase.objects[clickedBase.objects.length - 1];
        selectedObjects = [];
        while (clickedBase.objects.length && clickedBase.objects[clickedBase.objects.length - 1] === color) {
            selectedObjects.push(clickedBase.objects.pop());
        }
        selectedBase = clickedBase;
<<<<<<< HEAD
        debugLog('Selected', selectedObjects.length, 'object(s) from base', bases.indexOf(clickedBase));
=======
>>>>>>> 68cbedd8
    } else if (selectedBase === clickedBase) {
        for (let i = selectedObjects.length - 1; i >= 0; i--) {
            selectedBase.objects.push(selectedObjects[i]);
        }
        selectedBase = null;
        selectedObjects = [];
<<<<<<< HEAD
        debugLog('Selection cancelled');
=======
>>>>>>> 68cbedd8
    } else {
        const target = clickedBase;
        const color = selectedObjects[0];
        const top = target.objects[target.objects.length - 1];
        if (target.objects.length === 0 || top === color) {
            const free = target.baseHeight - target.objects.length;
            const moveCount = Math.min(free, selectedObjects.length);
            for (let i = moveCount - 1; i >= 0; i--) {
                target.objects.push(selectedObjects[i]);
            }
            selectedObjects = selectedObjects.slice(moveCount);
<<<<<<< HEAD
            debugLog('Moved', moveCount, 'object(s) to base', bases.indexOf(target));
=======
>>>>>>> 68cbedd8
        }
        for (let i = selectedObjects.length - 1; i >= 0; i--) {
            selectedBase.objects.push(selectedObjects[i]);
        }
<<<<<<< HEAD
        if (selectedObjects.length) {
            debugLog('Returned', selectedObjects.length, 'object(s) back to base', bases.indexOf(selectedBase));
        }
=======
>>>>>>> 68cbedd8
        selectedBase = null;
        selectedObjects = [];
    }
    drawLevel();
}

document.getElementById('start-button').addEventListener('click', () => {
    showScreen('game');
    // Wait one frame so layout recalculates with the game screen visible
    requestAnimationFrame(() => showLevel(currentLevel));
});

canvas.addEventListener('click', handleCanvasClick);


document.getElementById('next-button').addEventListener('click', () => {
    currentLevel += 1;
    showLevel(currentLevel);
    showScreen('game');
});

// Kick off loading of the configuration when the script loads.
loadLevelConfigs();
<|MERGE_RESOLUTION|>--- conflicted
+++ resolved
@@ -5,7 +5,6 @@
 const bases = [];
 let selectedBase = null;
 let selectedObjects = [];
-<<<<<<< HEAD
 
 // Toggle this to enable or disable verbose logging during gameplay.
 const DEBUG = false;
@@ -20,8 +19,6 @@
         console.log(...args);
     }
 }
-=======
->>>>>>> 68cbedd8
 
 // BASE_BOTTOM defines how far from the bottom of the base the
 // first object in the stack is positioned. The value is expressed
@@ -242,16 +239,12 @@
     const x = evt.clientX - rect.left;
     const y = evt.clientY - rect.top;
     const clickedBase = bases.find(b => x >= b.x && x <= b.x + b.w && y >= b.y && y <= b.y + b.h);
-<<<<<<< HEAD
     debugLog('Canvas click', x, y);
     if (!clickedBase) {
         debugLog('Click missed all bases');
         return;
     }
     debugLog('Clicked base', bases.indexOf(clickedBase));
-=======
-    if (!clickedBase) return;
->>>>>>> 68cbedd8
 
     if (!selectedBase) {
         if (clickedBase.objects.length === 0) return;
@@ -261,20 +254,14 @@
             selectedObjects.push(clickedBase.objects.pop());
         }
         selectedBase = clickedBase;
-<<<<<<< HEAD
         debugLog('Selected', selectedObjects.length, 'object(s) from base', bases.indexOf(clickedBase));
-=======
->>>>>>> 68cbedd8
     } else if (selectedBase === clickedBase) {
         for (let i = selectedObjects.length - 1; i >= 0; i--) {
             selectedBase.objects.push(selectedObjects[i]);
         }
         selectedBase = null;
         selectedObjects = [];
-<<<<<<< HEAD
         debugLog('Selection cancelled');
-=======
->>>>>>> 68cbedd8
     } else {
         const target = clickedBase;
         const color = selectedObjects[0];
@@ -286,20 +273,14 @@
                 target.objects.push(selectedObjects[i]);
             }
             selectedObjects = selectedObjects.slice(moveCount);
-<<<<<<< HEAD
             debugLog('Moved', moveCount, 'object(s) to base', bases.indexOf(target));
-=======
->>>>>>> 68cbedd8
         }
         for (let i = selectedObjects.length - 1; i >= 0; i--) {
             selectedBase.objects.push(selectedObjects[i]);
         }
-<<<<<<< HEAD
         if (selectedObjects.length) {
             debugLog('Returned', selectedObjects.length, 'object(s) back to base', bases.indexOf(selectedBase));
         }
-=======
->>>>>>> 68cbedd8
         selectedBase = null;
         selectedObjects = [];
     }
