--- conflicted
+++ resolved
@@ -3,13 +3,11 @@
 const baseImages = {};
 const objectImages = {};
 const bases = [];
-<<<<<<< HEAD
+
 // base_bottom defines where the stack of objects begins relative
 // to the bottom of the base. It is expressed as a percentage of
 // the base width so scaling is consistent with the rest of the layout.
 const BASE_BOTTOM = 0.2; // 20% of base width from the bottom
-=======
->>>>>>> b2fc035d
 const canvas = document.getElementById('game-canvas');
 const ctx = canvas.getContext('2d');
 
@@ -51,17 +49,11 @@
     draw() {
         const img = baseImages[this.baseHeight];
         ctx.drawImage(img, this.x, this.y, this.w, this.h);
-<<<<<<< HEAD
-
         // Objects stack from the point BASE_BOTTOM above the bottom
         // of the base. objSize is proportional to base width so
         // scaling remains consistent for both images.
         const objSize = this.w * 0.8;
         let currentY = this.y + this.h - this.w * BASE_BOTTOM - objSize;
-=======
-        const objSize = this.w * 0.8;
-        let currentY = this.y - objSize;
->>>>>>> b2fc035d
         for (const name of this.objects) {
             const objImg = objectImages[name];
             const objX = this.x + (this.w - objSize) / 2;
